--- conflicted
+++ resolved
@@ -199,33 +199,6 @@
 	return
 }
 
-<<<<<<< HEAD
-func loadIssuerKey(filename string) (issuerKey crypto.Signer, err error) {
-	if filename == "" {
-		err = errors.New("IssuerKey must be provided in test mode.")
-		return
-	}
-
-	pem, err := ioutil.ReadFile(filename)
-	if err != nil {
-		return
-	}
-	issuerKey, err = helpers.ParsePrivateKeyPEM(pem)
-=======
-func loadIssuer(filename string) (issuerCert *x509.Certificate, err error) {
-	if filename == "" {
-		err = errors.New("Issuer certificate was not provided in config.")
-		return
-	}
-	issuerCertPEM, err := ioutil.ReadFile(filename)
-	if err != nil {
-		return
-	}
-	issuerCert, err = helpers.ParseCertificatePEM(issuerCertPEM)
->>>>>>> 18958e46
-	return
-}
-
 // GenerateOCSP produces a new OCSP response and returns it
 func (ca *CertificateAuthorityImpl) GenerateOCSP(xferObj core.OCSPSigningRequest) ([]byte, error) {
 	cert, err := x509.ParseCertificate(xferObj.CertDER)
