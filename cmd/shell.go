--- conflicted
+++ resolved
@@ -55,8 +55,8 @@
 
 	// General
 	AMQP struct {
-<<<<<<< HEAD
 		Server    string
+		Insecure  bool
 		RA        Queue
 		VA        Queue
 		SA        Queue
@@ -64,16 +64,6 @@
 		OCSP      Queue
 		Publisher Queue
 		TLS       *TLSConfig
-=======
-		Server   string
-		Insecure bool
-		RA       Queue
-		VA       Queue
-		SA       Queue
-		CA       Queue
-		OCSP     Queue
-		TLS      *TLSConfig
->>>>>>> 1ed35552
 	}
 
 	WFE struct {
