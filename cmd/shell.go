// Copyright 2014 ISRG.  All rights reserved
// This Source Code Form is subject to the terms of the Mozilla Public
// License, v. 2.0. If a copy of the MPL was not distributed with this
// file, You can obtain one at http://mozilla.org/MPL/2.0/.

// This package provides utilities that underlie the specific commands.
// The idea is to make the specific command files very small, e.g.:
//
//    func main() {
//      app := cmd.NewAppShell("command-name")
//      app.Action = func(c cmd.Config) {
//        // command logic
//      }
//      app.Run()
//    }
//
// All commands share the same invocation pattern.  They take a single
// parameter "-config", which is the name of a JSON file containing
// the configuration for the app.  This JSON file is unmarshalled into
// a Config object, which is provided to the app.

package cmd

import (
	"encoding/json"
	"encoding/pem"
	"errors"
	"fmt"
	"io/ioutil"
	"log"
	"net"
	"net/http"
	_ "net/http/pprof"
	"os"
	"runtime"
	"time"

	"github.com/letsencrypt/boulder/Godeps/_workspace/src/github.com/cactus/go-statsd-client/statsd"
	"github.com/letsencrypt/boulder/Godeps/_workspace/src/github.com/codegangsta/cli"
	"github.com/letsencrypt/boulder/ca"
	"github.com/letsencrypt/boulder/core"
	"github.com/letsencrypt/boulder/publisher"
)

// Config stores configuration parameters that applications
// will need.  For simplicity, we just lump them all into
// one struct, and use encoding/json to read it from a file.
//
// Note: NO DEFAULTS are provided.
type Config struct {
	ActivityMonitor struct {
		// DebugAddr is the address to run the /debug handlers on.
		DebugAddr string
	}

	// General
	AMQP struct {
		Server    string
		Insecure  bool
		RA        Queue
		VA        Queue
		SA        Queue
		CA        Queue
		OCSP      Queue
		Publisher Queue
		TLS       *TLSConfig
	}

	WFE struct {
		BaseURL       string
		ListenAddress string

		CertCacheDuration           string
		CertNoCacheExpirationWindow string
		IndexCacheDuration          string
		IssuerCacheDuration         string

		// DebugAddr is the address to run the /debug handlers on.
		DebugAddr string
	}

	CA ca.Config

	Monolith struct {
		// DebugAddr is the address to run the /debug handlers on.
		DebugAddr string
	}

	RA struct {
		// DebugAddr is the address to run the /debug handlers on.
		DebugAddr string
	}

	SA struct {
		DBDriver  string
		DBConnect string

		// DebugAddr is the address to run the /debug handlers on.
		DebugAddr string
	}

	VA struct {
		UserAgent string

		// DebugAddr is the address to run the /debug handlers on.
		DebugAddr string
	}

	SQL struct {
		CreateTables bool
		SQLDebug     bool
	}

	Statsd struct {
		Server string
		Prefix string
	}

	Syslog struct {
		Network string
		Server  string
		Tag     string
	}

	Revoker struct {
		DBDriver  string
		DBConnect string
	}

	Mailer struct {
		Server   string
		Port     string
		Username string
		Password string

		DBDriver  string
		DBConnect string

		CertLimit int
		NagTimes  []string
		// Path to a text/template email template
		EmailTemplate string

		// DebugAddr is the address to run the /debug handlers on.
		DebugAddr string
	}

	OCSPResponder struct {
		DBDriver      string
		DBConnect     string
		Path          string
		ListenAddress string

		// DebugAddr is the address to run the /debug handlers on.
		DebugAddr string
	}

	OCSPUpdater struct {
		DBDriver        string
		DBConnect       string
		MinTimeToExpiry string
		ResponseLimit   int

		// DebugAddr is the address to run the /debug handlers on.
		DebugAddr string
	}

<<<<<<< HEAD
	Publisher struct {
		DBDriver string
		DBName   string
		CT       *publisher.CTConfig

		// DebugAddr is the address to run the /debug handlers on.
		DebugAddr string
=======
	ExternalCertImporter struct {
		CertsToImportCSVFilename   string
		DomainsToImportCSVFilename string
		CertsToRemoveCSVFilename   string
		StatsdRate                 float32
>>>>>>> 8c919e64
	}

	Common struct {
		BaseURL string
		// Path to a PEM-encoded copy of the issuer certificate.
		IssuerCert string
		MaxKeySize int

		DNSResolver string
		DNSTimeout  string
	}

	SubscriberAgreementURL string
}

// TLSConfig reprents certificates and a key for authenticated TLS.
type TLSConfig struct {
	CertFile   *string
	KeyFile    *string
	CACertFile *string
}

// Queue describes a queue name
type Queue struct {
	Server string
}

// AppShell contains CLI Metadata
type AppShell struct {
	Action func(Config)
	Config func(*cli.Context, Config) Config
	App    *cli.App
}

// NewAppShell creates a basic AppShell object containing CLI metadata
func NewAppShell(name string) (shell *AppShell) {
	app := cli.NewApp()

	app.Name = name
	app.Version = fmt.Sprintf("0.1.0 [%s]", core.GetBuildID())

	app.Flags = []cli.Flag{
		cli.StringFlag{
			Name:   "config",
			Value:  "config.json",
			EnvVar: "BOULDER_CONFIG",
			Usage:  "Path to Config JSON",
		},
	}

	return &AppShell{App: app}
}

// Run begins the application context, reading config and passing
// control to the default commandline action.
func (as *AppShell) Run() {
	as.App.Action = func(c *cli.Context) {
		configFileName := c.GlobalString("config")
		configJSON, err := ioutil.ReadFile(configFileName)
		FailOnError(err, "Unable to read config file")

		var config Config
		err = json.Unmarshal(configJSON, &config)
		FailOnError(err, "Failed to read configuration")

		if as.Config != nil {
			config = as.Config(c, config)
		}

		as.Action(config)
	}

	err := as.App.Run(os.Args)
	FailOnError(err, "Failed to run application")
}

// VersionString produces a friendly Application version string
func (as *AppShell) VersionString() string {
	return fmt.Sprintf("Versions: %s=(%s %s) Golang=(%s) BuildHost=(%s)", as.App.Name, core.GetBuildID(), core.GetBuildTime(), runtime.Version(), core.GetBuildHost())
}

// FailOnError exits and prints an error message if we encountered a problem
func FailOnError(err error, msg string) {
	if err != nil {
		// AUDIT[ Error Conditions ] 9cc4d537-8534-4970-8665-4b382abe82f3
		fmt.Fprintf(os.Stderr, "%s: %s\n", msg, err)
		os.Exit(1)
	}
}

// ProfileCmd runs forever, sending Go statistics to StatsD.
func ProfileCmd(profileName string, stats statsd.Statter) {
	for {
		var memoryStats runtime.MemStats
		runtime.ReadMemStats(&memoryStats)

		stats.Gauge(fmt.Sprintf("Gostats.%s.Goroutines", profileName), int64(runtime.NumGoroutine()), 1.0)

		stats.Gauge(fmt.Sprintf("Gostats.%s.Heap.Objects", profileName), int64(memoryStats.HeapObjects), 1.0)
		stats.Gauge(fmt.Sprintf("Gostats.%s.Heap.Idle", profileName), int64(memoryStats.HeapIdle), 1.0)
		stats.Gauge(fmt.Sprintf("Gostats.%s.Heap.InUse", profileName), int64(memoryStats.HeapInuse), 1.0)
		stats.Gauge(fmt.Sprintf("Gostats.%s.Heap.Released", profileName), int64(memoryStats.HeapReleased), 1.0)

		gcPauseAvg := int64(memoryStats.PauseTotalNs) / int64(len(memoryStats.PauseNs))

		stats.Timing(fmt.Sprintf("Gostats.%s.Gc.PauseAvg", profileName), gcPauseAvg, 1.0)
		stats.Gauge(fmt.Sprintf("Gostats.%s.Gc.NextAt", profileName), int64(memoryStats.NextGC), 1.0)

		time.Sleep(time.Second)
	}
}

// LoadCert loads a PEM-formatted certificate from the provided path, returning
// it as a byte array, or an error if it couldn't be decoded.
func LoadCert(path string) (cert []byte, err error) {
	if path == "" {
		err = errors.New("Issuer certificate was not provided in config.")
		return
	}
	pemBytes, err := ioutil.ReadFile(path)
	if err != nil {
		return
	}

	block, _ := pem.Decode(pemBytes)
	if block == nil || block.Type != "CERTIFICATE" {
		err = errors.New("Invalid certificate value returned")
		return
	}

	cert = block.Bytes
	return
}

func DebugServer(addr string) {
	if addr == "" {
		log.Fatalf("unable to boot debug server because no address was given for it. Set debugAddr.")
	}
	ln, err := net.Listen("tcp", addr)
	if err != nil {
		log.Fatalf("unable to boot debug server on %#v", addr)
	}
	log.Printf("booting debug server at %#v", addr)
	log.Println(http.Serve(ln, nil))
}<|MERGE_RESOLUTION|>--- conflicted
+++ resolved
@@ -165,7 +165,6 @@
 		DebugAddr string
 	}
 
-<<<<<<< HEAD
 	Publisher struct {
 		DBDriver string
 		DBName   string
@@ -173,13 +172,13 @@
 
 		// DebugAddr is the address to run the /debug handlers on.
 		DebugAddr string
-=======
+	}
+
 	ExternalCertImporter struct {
 		CertsToImportCSVFilename   string
 		DomainsToImportCSVFilename string
 		CertsToRemoveCSVFilename   string
 		StatsdRate                 float32
->>>>>>> 8c919e64
 	}
 
 	Common struct {
