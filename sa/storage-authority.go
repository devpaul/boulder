// Copyright 2014 ISRG.  All rights reserved
// This Source Code Form is subject to the terms of the Mozilla Public
// License, v. 2.0. If a copy of the MPL was not distributed with this
// file, You can obtain one at http://mozilla.org/MPL/2.0/.

package sa

import (
<<<<<<< HEAD
=======
	"crypto/sha256"
	"crypto/x509"
>>>>>>> 139e3698
	"database/sql"
	"encoding/json"
	"errors"
	"fmt"
	"sort"
	"strings"
	"time"

	jose "github.com/letsencrypt/boulder/Godeps/_workspace/src/github.com/letsencrypt/go-jose"
	gorp "github.com/letsencrypt/boulder/Godeps/_workspace/src/gopkg.in/gorp.v1"
	"github.com/letsencrypt/boulder/core"
	blog "github.com/letsencrypt/boulder/log"
)

// SQLStorageAuthority defines a Storage Authority
type SQLStorageAuthority struct {
	dbMap *gorp.DbMap
	log   *blog.AuditLogger
}

// Utility models
type pendingAuthzModel struct {
	core.Authorization
	LockCol int64
}

type authzModel struct {
	core.Authorization
	Sequence int64 `db:"sequence"`
}

type pendingCertModel struct {
	core.Certificate
}

// NewSQLStorageAuthority provides persistence using a SQL backend for Boulder.
func NewSQLStorageAuthority(driver string, dbConnect string) (*SQLStorageAuthority, error) {
	logger := blog.GetAuditLogger()
	logger.Notice("Storage Authority Starting")

	dbMap, err := NewDbMap(driver, dbConnect)
	if err != nil {
		return nil, err
	}

	ssa := &SQLStorageAuthority{
		dbMap: dbMap,
		log:   logger,
	}

	return ssa, nil
}

// SetSQLDebug enables/disables GORP SQL-level Debugging
func (ssa *SQLStorageAuthority) SetSQLDebug(state bool) {
	SetSQLDebug(ssa.dbMap, state)
}

// CreateTablesIfNotExists instructs the ORM to create any missing tables.
func (ssa *SQLStorageAuthority) CreateTablesIfNotExists() (err error) {
	err = ssa.dbMap.CreateTablesIfNotExists()
	return
}

func statusIsPending(status core.AcmeStatus) bool {
	return status == core.StatusPending || status == core.StatusProcessing || status == core.StatusUnknown
}

func existing(tx *gorp.Transaction, query string, id interface{}) bool {
	var count int64
	_ = tx.SelectOne(&count, query, map[string]interface{}{"id": id})
	return count > 0
}

func existingPendingAuthz(tx *gorp.Transaction, id string) bool {
	return existing(tx, "SELECT count(*) FROM pending_authz WHERE id = :id", id)
}

func existingFinalAuthz(tx *gorp.Transaction, id string) bool {
	return existing(tx, "SELECT count(*) FROM authz WHERE id = :id", id)
}

func existingRegistration(tx *gorp.Transaction, id int64) bool {
	return existing(tx, "SELECT count(*) FROM registrations WHERE id = :id", id)
}

func existingPendingCert(tx *gorp.Transaction, id string) bool {
	return existing(tx, "SELECT count(*) FROM pending_cert WHERE requestID = :id", id)
}

func existingFinalCert(tx *gorp.Transaction, id string) bool {
	return existing(tx, "SELECT count(*) FROM certificates WHERE requestID = :id", id)
}

func existingFinalCertWithSerial(tx *gorp.Transaction, id string) bool {
	return existing(tx, "SELECT count(*) FROM certificates WHERE serial = :id", id)
}

type NoSuchRegistrationError struct {
	Msg string
}

func (e NoSuchRegistrationError) Error() string {
	return e.Msg
}

// GetRegistration obtains a Registration by ID
func (ssa *SQLStorageAuthority) GetRegistration(id int64) (core.Registration, error) {
	regObj, err := ssa.dbMap.Get(regModel{}, id)
	if err != nil {
		return core.Registration{}, err
	}
	if regObj == nil {
		msg := fmt.Sprintf("No registrations with ID %d", id)
		return core.Registration{}, NoSuchRegistrationError{Msg: msg}
	}
	regPtr, ok := regObj.(*regModel)
	if !ok {
		return core.Registration{}, fmt.Errorf("Invalid cast to reg model object")
	}
	return modelToRegistration(regPtr)
}

// GetRegistrationByKey obtains a Registration by JWK
func (ssa *SQLStorageAuthority) GetRegistrationByKey(key jose.JsonWebKey) (core.Registration, error) {
	reg := &regModel{}
	sha, err := core.KeyDigest(key.Key)
	if err != nil {
		return core.Registration{}, err
	}
	err = ssa.dbMap.SelectOne(reg, "SELECT * FROM registrations WHERE jwk_sha256 = :key", map[string]interface{}{"key": sha})

	if err == sql.ErrNoRows {
		msg := fmt.Sprintf("No registrations with public key sha256 %s", sha)
		return core.Registration{}, NoSuchRegistrationError{Msg: msg}
	}
	if err != nil {
		return core.Registration{}, err
	}

	return modelToRegistration(reg)
}

// GetAuthorization obtains an Authorization by ID
func (ssa *SQLStorageAuthority) GetAuthorization(id string) (authz core.Authorization, err error) {
	tx, err := ssa.dbMap.Begin()
	if err != nil {
		return
	}

	authObj, err := tx.Get(pendingAuthzModel{}, id)
	if err != nil {
		tx.Rollback()
		return
	}
	if authObj == nil {
		authObj, err = tx.Get(authzModel{}, id)
		if err != nil {
			tx.Rollback()
			return
		}
		if authObj == nil {
			err = fmt.Errorf("No pending_authz or authz with ID %s", id)
			tx.Rollback()
			return
		}
		authD := authObj.(*authzModel)
		authz = authD.Authorization

		err = tx.Commit()
		return
	}
	authD := *authObj.(*pendingAuthzModel)
	authz = authD.Authorization

	err = tx.Commit()
	return
}

// Get the valid authorization with biggest expire date for a given domain and registrationId
func (ssa *SQLStorageAuthority) GetLatestValidAuthorization(registrationId int64, identifier core.AcmeIdentifier) (authz core.Authorization, err error) {
	ident, err := json.Marshal(identifier)
	if err != nil {
		return
	}
	err = ssa.dbMap.SelectOne(&authz, "SELECT id, identifier, registrationID, status, expires, challenges, combinations "+
		"FROM authz "+
		"WHERE identifier = :identifier AND registrationID = :registrationId AND status = 'valid' "+
		"ORDER BY expires DESC LIMIT 1",
		map[string]interface{}{"identifier": string(ident), "registrationId": registrationId})
	return
}

// GetCertificateByRequestID tries to look up a certificate based on
// a random ID provided by the client.  It has the following output states:
//
// 1. No certificate record found with that identifier
// 2. The identified certificate has been issued
// 3. The identified certificate is still pending
// 4. The identified certificate will never be issued
//
// The error return value will be non-nil only in the first case.  In the other
// three cases, a certificate record will be returned, and the state of the certificate
// will be indicated by the Certificate object returned.
func (ssa *SQLStorageAuthority) GetCertificateByRequestID(requestID string) (cert core.Certificate, err error) {
	// Request IDs are generated with core.NewToken, so they should look that way.
	// As a side effect, this guards against rogue "%" characters.
	if !core.LooksLikeAToken(requestID) {
		err = errors.New("Invalid request ID " + requestID)
		return
	}

	err = ssa.dbMap.SelectOne(&cert, "SELECT * FROM pending_cert WHERE requestID = :requestID",
		map[string]interface{}{"requestID": requestID})
	if err != sql.ErrNoRows {
		return
	}

	err = ssa.dbMap.SelectOne(&cert, "SELECT * FROM certificates WHERE requestID = :requestID",
		map[string]interface{}{"requestID": requestID})
	return
}

// GetCertificateByShortSerial takes an id consisting of the first, sequential half of a
// serial number and returns the first certificate whose full serial number is
// lexically greater than that id. This allows clients to query on the known
// sequential half of our serial numbers to enumerate all certificates.
func (ssa *SQLStorageAuthority) GetCertificateByShortSerial(shortSerial string) (cert core.Certificate, err error) {
	if len(shortSerial) != 16 {
		err = errors.New("Invalid certificate short serial " + shortSerial)
		return
	}

	err = ssa.dbMap.SelectOne(&cert, "SELECT * FROM certificates WHERE serial LIKE :shortSerial",
		map[string]interface{}{"shortSerial": shortSerial + "%"})
	return
}

// GetCertificate takes a serial number and returns the corresponding
// certificate, or error if it does not exist.
func (ssa *SQLStorageAuthority) GetCertificate(serial string) (core.Certificate, error) {
	if len(serial) != 32 {
		err := fmt.Errorf("Invalid certificate serial %s", serial)
		return core.Certificate{}, err
	}

	certObj, err := ssa.dbMap.Get(core.Certificate{}, serial)
	if err != nil {
		return core.Certificate{}, err
	}
	if certObj == nil {
		ssa.log.Debug(fmt.Sprintf("Nil cert for %s", serial))
		return core.Certificate{}, fmt.Errorf("Certificate does not exist for %s", serial)
	}

	certPtr, ok := certObj.(*core.Certificate)
	if !ok {
		ssa.log.Debug("Failed to convert cert")
		return core.Certificate{}, fmt.Errorf("Error converting certificate response for %s", serial)
	}
	return *certPtr, err
}

// GetCertificateStatus takes a hexadecimal string representing the full 128-bit serial
// number of a certificate and returns data about that certificate's current
// validity.
func (ssa *SQLStorageAuthority) GetCertificateStatus(serial string) (status core.CertificateStatus, err error) {
	if len(serial) != 32 {
		err = errors.New("Invalid certificate serial " + serial)
		return
	}

	certificateStats, err := ssa.dbMap.Get(core.CertificateStatus{}, serial)
	if err != nil {
		return
	}

	status = *certificateStats.(*core.CertificateStatus)
	return
}

// NewRegistration stores a new Registration
func (ssa *SQLStorageAuthority) NewRegistration(reg core.Registration) (core.Registration, error) {
	rm, err := registrationToModel(&reg)
	if err != nil {
		return reg, err
	}
	err = ssa.dbMap.Insert(rm)
	if err != nil {
		return reg, err
	}
	return modelToRegistration(rm)
}

// UpdateOCSP stores an updated OCSP response.
func (ssa *SQLStorageAuthority) UpdateOCSP(serial string, ocspResponse []byte) (err error) {
	status, err := ssa.GetCertificateStatus(serial)
	if err != nil {
		return fmt.Errorf(
			"Unable to update OCSP for certificate %s: cert status not found.", serial)
	}

	tx, err := ssa.dbMap.Begin()
	if err != nil {
		return
	}

	timeStamp := time.Now()

	// Record the response.
	ocspResp := &core.OCSPResponse{Serial: serial, CreatedAt: timeStamp, Response: ocspResponse}
	err = tx.Insert(ocspResp)
	if err != nil {
		tx.Rollback()
		return err
	}

	// Reset the update clock
	status.OCSPLastUpdated = timeStamp
	_, err = tx.Update(&status)
	if err != nil {
		tx.Rollback()
		return err
	}

	err = tx.Commit()
	return
}

// MarkCertificateRevoked stores the fact that a certificate is revoked, along
// with a timestamp and a reason.
func (ssa *SQLStorageAuthority) MarkCertificateRevoked(serial string, ocspResponse []byte, reasonCode int) (err error) {
	now := time.Now()

	if _, err = ssa.GetCertificate(serial); err != nil {
		return fmt.Errorf(
			"Unable to mark certificate %s revoked: cert not found.", serial)
	}

	if _, err = ssa.GetCertificateStatus(serial); err != nil {
		return fmt.Errorf(
			"Unable to mark certificate %s revoked: cert status not found.", serial)
	}

	tx, err := ssa.dbMap.Begin()
	if err != nil {
		return
	}

	ocspResp := &core.OCSPResponse{Serial: serial, CreatedAt: now, Response: ocspResponse}
	err = tx.Insert(ocspResp)
	if err != nil {
		tx.Rollback()
		return
	}

	statusObj, err := tx.Get(core.CertificateStatus{}, serial)
	if err != nil {
		tx.Rollback()
		return
	}
	if statusObj == nil {
		err = fmt.Errorf("No certificate with serial %s", serial)
		tx.Rollback()
		return
	}

	status := statusObj.(*core.CertificateStatus)
	status.Status = core.OCSPStatusRevoked
	status.OCSPLastUpdated = now
	status.RevokedDate = now
	status.RevokedReason = reasonCode

	_, err = tx.Update(status)
	if err != nil {
		tx.Rollback()
		return
	}

	err = tx.Commit()
	return
}

// UpdateRegistration stores an updated Registration
func (ssa *SQLStorageAuthority) UpdateRegistration(reg core.Registration) error {
	rm, err := registrationToModel(&reg)
	if err != nil {
		return err
	}

	n, err := ssa.dbMap.Update(rm)
	if err != nil {
		return err
	}
	if n == 0 {
		msg := fmt.Sprintf("Requested registration not found %v", reg.ID)
		return NoSuchRegistrationError{Msg: msg}
	}

	return nil
}

// NewPendingAuthorization stores a new Pending Authorization
func (ssa *SQLStorageAuthority) NewPendingAuthorization(authz core.Authorization) (output core.Authorization, err error) {
	tx, err := ssa.dbMap.Begin()
	if err != nil {
		return
	}

	// Check that it doesn't exist already
	authz.ID = core.NewToken()
	for existingPendingAuthz(tx, authz.ID) || existingFinalAuthz(tx, authz.ID) {
		authz.ID = core.NewToken()
	}

	// Insert a stub row in pending
	pendingAuthz := pendingAuthzModel{Authorization: authz}
	err = tx.Insert(&pendingAuthz)
	if err != nil {
		tx.Rollback()
		return
	}

	err = tx.Commit()
	output = pendingAuthz.Authorization
	return
}

// UpdatePendingAuthorization updates a Pending Authorization
func (ssa *SQLStorageAuthority) UpdatePendingAuthorization(authz core.Authorization) (err error) {
	tx, err := ssa.dbMap.Begin()
	if err != nil {
		return
	}

	if !statusIsPending(authz.Status) {
		err = errors.New("Use FinalizeAuthorization() to update to a final status")
		tx.Rollback()
		return
	}

	if existingFinalAuthz(tx, authz.ID) {
		err = errors.New("Cannot update a final authorization")
		tx.Rollback()
		return
	}

	if !existingPendingAuthz(tx, authz.ID) {
		err = errors.New("Requested authorization not found " + authz.ID)
		tx.Rollback()
		return
	}

	authObj, err := tx.Get(pendingAuthzModel{}, authz.ID)
	if err != nil {
		tx.Rollback()
		return
	}
	auth := authObj.(*pendingAuthzModel)
	auth.Authorization = authz
	_, err = tx.Update(auth)
	if err != nil {
		tx.Rollback()
		return
	}

	err = tx.Commit()
	return
}

// FinalizeAuthorization converts a Pending Authorization to a final one
func (ssa *SQLStorageAuthority) FinalizeAuthorization(authz core.Authorization) (err error) {
	tx, err := ssa.dbMap.Begin()
	if err != nil {
		return
	}

	// Check that a pending authz exists
	if !existingPendingAuthz(tx, authz.ID) {
		err = errors.New("Cannot finalize a authorization that is not pending")
		tx.Rollback()
		return
	}
	if statusIsPending(authz.Status) {
		err = errors.New("Cannot finalize to a non-final status")
		tx.Rollback()
		return
	}

	// Manually set the index, to avoid AUTOINCREMENT issues
	var sequence int64
	sequenceObj, err := tx.SelectNullInt("SELECT max(sequence) FROM authz")
	switch {
	case !sequenceObj.Valid:
		sequence = 0
	case err != nil:
		return
	default:
		sequence += sequenceObj.Int64 + 1
	}

	authObj, err := tx.Get(pendingAuthzModel{}, authz.ID)
	if err != nil {
		tx.Rollback()
		return
	}
	oldAuth := authObj.(*pendingAuthzModel)

	auth := &authzModel{authz, sequence}
	err = tx.Insert(auth)
	if err != nil {
		tx.Rollback()
		return
	}

	_, err = tx.Delete(oldAuth)
	if err != nil {
		tx.Rollback()
		return
	}

	err = tx.Commit()
	return
}

// NewPendingCertificate creates a new certificate record with no contents,
// and returns the resulting empty certificate object.  The incoming certificate
// object should be empty except for a registration ID.  The returned certificate
// will still be mostly empty, but the SA will assign it a request ID.
func (ssa *SQLStorageAuthority) NewPendingCertificate(cert core.Certificate) (output core.Certificate, err error) {
	tx, err := ssa.dbMap.Begin()
	if err != nil {
		return
	}

	// Assign a new request ID that is unique in the database
	cert.Status = core.StatusPending
	cert.RequestID = core.NewToken()
	for existingPendingCert(tx, cert.RequestID) || existingFinalCert(tx, cert.RequestID) {
		cert.RequestID = core.NewToken()
	}

	// Insert a stub row in pending
	pendingCert := pendingCertModel{Certificate: cert}
	err = tx.Insert(&pendingCert)
	if err != nil {
		tx.Rollback()
		return
	}

	err = tx.Commit()
	output = pendingCert.Certificate
	return
}

// FinalizeCertificate takes a pending certificate and "finalizes" it, storing
// a record with a final state ("valid" or "invalid") in the database, and, if
// "valid", provisioning certificate status information for it.
//
// The caller is responsible for populating all the fields in the certificate
// object before sending it to the SA for storage.
func (ssa *SQLStorageAuthority) FinalizeCertificate(cert core.Certificate) (err error) {
	if cert.Status != core.StatusValid && cert.Status != core.StatusInvalid {
		return fmt.Errorf("Cert must only be finalized to 'valid' or 'invalid' status")
	}

	tx, err := ssa.dbMap.Begin()
	if err != nil {
		return err
	}

	// Check that a pending certificate exists
	if !existingPendingCert(tx, cert.RequestID) {
		err = fmt.Errorf("Cannot finalize a certificate that is not pending")
		tx.Rollback()
		return
	}

	// Check that no cert with this serial number exists
	if existingFinalCertWithSerial(tx, cert.Serial) {
		originalCert, err := ssa.GetCertificate(cert.Serial)
		originalRequestID := originalCert.RequestID
		if err != nil {
			originalRequestID = fmt.Sprintf("(could not fetch, err=[%s])", err.Error())
		}

		// XXX This is a bad error.  Is it properly tagged?  Does it correspond
		// to any of the required audit events?
		ssa.log.Audit(fmt.Sprintf("Attempt to create duplicate certificates! serial=[%s] original=[%s] new=[%s]",
			cert.Serial, originalRequestID, cert.RequestID))
		err = fmt.Errorf("Duplicate serial number detected! [%s]", cert.Serial)
		tx.Rollback()
		return err
	}

	// Delete the pending certificate
	_, err = tx.Delete(&pendingCertModel{cert})
	if err != nil {
		tx.Rollback()
		return
	}

	// Insert the new certificate
	err = tx.Insert(&cert)
	if err != nil {
		tx.Rollback()
		return
	}

	// If the certificate is good, add status information
	if cert.Status == core.StatusValid {
		certStatus := &core.CertificateStatus{
			SubscriberApproved: false,
			Status:             core.OCSPStatus("good"),
			OCSPLastUpdated:    time.Time{},
			Serial:             cert.Serial,
			RevokedDate:        time.Time{},
			RevokedReason:      0,
			LockCol:            0,
		}

		err = tx.Insert(certStatus)
		if err != nil {
			tx.Rollback()
			return err
		}
	}

	err = tx.Commit()
	return err
}

// AlreadyDeniedCSR queries to find if the name list has already been denied.
func (ssa *SQLStorageAuthority) AlreadyDeniedCSR(names []string) (already bool, err error) {
	sort.Strings(names)

	var denied int64
	err = ssa.dbMap.SelectOne(
		&denied,
		"SELECT count(*) FROM deniedCSRs WHERE names = :names",
		map[string]interface{}{"names": strings.ToLower(strings.Join(names, ","))},
	)
	if err != nil {
		return
	}
	if denied > 0 {
		already = true
	}

	return
}<|MERGE_RESOLUTION|>--- conflicted
+++ resolved
@@ -6,11 +6,6 @@
 package sa
 
 import (
-<<<<<<< HEAD
-=======
-	"crypto/sha256"
-	"crypto/x509"
->>>>>>> 139e3698
 	"database/sql"
 	"encoding/json"
 	"errors"
