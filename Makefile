# This Makefile also tricks Travis into not running 'go get' for our
# build. See http://docs.travis-ci.com/user/languages/go/

OBJDIR ?= ./bin
DESTDIR ?= /usr/local/bin
ARCHIVEDIR ?= /tmp

VERSION ?= 1.0.0
EPOCH ?= 1
MAINTAINER ?= "Community"

OBJECTS = activity-monitor \
	admin-revoker \
	boulder-ca \
	boulder-ra \
	boulder-sa \
	boulder-va \
	boulder-wfe \
<<<<<<< HEAD
	boulder-publisher \
	boulder-gen-ct-bundle \
=======
	expiration-mailer \
>>>>>>> 139e3698
	ocsp-updater \
	ocsp-responder

# Build environment variables (referencing core/util.go)
COMMIT_ID = $(shell git rev-parse --short HEAD)

BUILD_ID = $(shell git symbolic-ref --short HEAD 2>/dev/null) +$(COMMIT_ID)
BUILD_ID_VAR = github.com/letsencrypt/boulder/core.BuildID

BUILD_HOST = $(shell whoami)@$(shell hostname)
BUILD_HOST_VAR = github.com/letsencrypt/boulder/core.BuildHost

BUILD_TIME = $(shell date -u)
BUILD_TIME_VAR = github.com/letsencrypt/boulder/core.BuildTime

.PHONY: all build
all: build

build: $(OBJECTS)

pre:
	@mkdir -p $(OBJDIR)
	@echo [go] lib/github.com/mattn/go-sqlite3
	@go install ./Godeps/_workspace/src/github.com/mattn/go-sqlite3

# Compile each of the binaries
$(OBJECTS): pre
	@echo [go] bin/$@
	@go build -o ./bin/$@ -ldflags \
		"-X $(BUILD_ID_VAR) '$(BUILD_ID)' -X $(BUILD_TIME_VAR) '$(BUILD_TIME)' \
		 -X $(BUILD_HOST_VAR) '$(BUILD_HOST)'" \
		cmd/$@/main.go

clean:
	rm -f $(OBJDIR)/*
	rmdir $(OBJDIR)

# Install to a destination directory. Defaults to /usr/local/, but you can
# override it with the DESTDIR variable. Example:
#
# DESTDIR=~/bin make install
install:
	@mkdir -p $(DESTDIR)
	$(foreach var,$(OBJECTS), install -m 0755 $(OBJDIR)/$(var) $(DESTDIR)/;)

# Produce a tarball of the current commit; you can set the destination in the
# ARCHIVEDIR variable.
archive:
	git archive --output=$(ARCHIVEDIR)/boulder-$(COMMIT_ID).tar.gz \
		--prefix=boulder-$(COMMIT_ID)/ $(COMMIT_ID)

# Building an RPM requires `fpm` from https://github.com/jordansissel/fpm
# which you can install with `gem install fpm`.
# It is recommended that maintainers use environment overrides to specify
# Version and Epoch, such as:
#
# VERSION=0.1.9 EPOCH=52 MAINTAINER="$(whoami)" ARCHIVEDIR=/tmp make build rpm
rpm:
	fpm -s dir -t rpm --rpm-digest sha256 --name "boulder" \
		--license "Mozilla Public License v2.0" --vendor "ISRG" \
		--url "https://github.com/letsencrypt/boulder" --prefix=/opt/boulder \
		--version $(VERSION) --iteration $(COMMIT_ID) --epoch $(EPOCH) \
		--package $(ARCHIVEDIR)/boulder-$(VERSION)-$(COMMIT_ID).x86_64.rpm \
		--description "Boulder is an ACME-compatible X.509 Certificate Authority" \
		--depends "libtool-ltdl" --maintainer "$(MAINTAINER)" \
		test/boulder-config.json $(foreach var,$(OBJECTS), $(OBJDIR)/$(var))<|MERGE_RESOLUTION|>--- conflicted
+++ resolved
@@ -16,12 +16,9 @@
 	boulder-sa \
 	boulder-va \
 	boulder-wfe \
-<<<<<<< HEAD
 	boulder-publisher \
 	boulder-gen-ct-bundle \
-=======
 	expiration-mailer \
->>>>>>> 139e3698
 	ocsp-updater \
 	ocsp-responder
 
