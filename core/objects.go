// Copyright 2014 ISRG.  All rights reserved
// This Source Code Form is subject to the terms of the Mozilla Public
// License, v. 2.0. If a copy of the MPL was not distributed with this
// file, You can obtain one at http://mozilla.org/MPL/2.0/.

package core

import (
	"crypto/x509"
	"encoding/asn1"
	"encoding/base64"
	"encoding/json"
	"errors"
	"fmt"
<<<<<<< HEAD
	"math/big"
=======
>>>>>>> 139e3698
	"net"
	"sort"
	"strings"
	"time"

<<<<<<< HEAD
	jose "github.com/letsencrypt/boulder/Godeps/_workspace/src/github.com/square/go-jose"
=======
	"github.com/letsencrypt/boulder/Godeps/_workspace/src/github.com/letsencrypt/go-jose"
>>>>>>> 139e3698
)

// AcmeStatus defines the state of a given authorization
type AcmeStatus string

// AcmeResource values identify different types of ACME resources
type AcmeResource string

// Buffer is a variable-length collection of bytes
type Buffer []byte

// IdentifierType defines the available identification mechanisms for domains
type IdentifierType string

// OCSPStatus defines the state of OCSP for a domain
type OCSPStatus string

// ProblemType defines the error types in the ACME protocol
type ProblemType string

// ProblemDetails objects represent problem documents
// https://tools.ietf.org/html/draft-ietf-appsawg-http-problem-00
type ProblemDetails struct {
	Type   ProblemType `json:"type,omitempty"`
	Detail string      `json:"detail,omitempty"`
}

// These statuses are the states of authorizations
const (
	StatusUnknown    = AcmeStatus("unknown")    // Unknown status; the default
	StatusPending    = AcmeStatus("pending")    // In process; client has next action
	StatusProcessing = AcmeStatus("processing") // In process; server has next action
	StatusValid      = AcmeStatus("valid")      // Validation succeeded
	StatusInvalid    = AcmeStatus("invalid")    // Validation failed
	StatusRevoked    = AcmeStatus("revoked")    // Object no longer valid
)

// These types are the available identification mechanisms
const (
	IdentifierDNS = IdentifierType("dns")
)

// The types of ACME resources
const (
	ResourceNewReg       = AcmeResource("new-reg")
	ResourceNewAuthz     = AcmeResource("new-authz")
	ResourceNewCert      = AcmeResource("new-cert")
	ResourceRevokeCert   = AcmeResource("revoke-cert")
	ResourceRegistration = AcmeResource("reg")
	ResourceChallenge    = AcmeResource("challenge")
)

// These status are the states of OCSP
const (
	OCSPStatusGood    = OCSPStatus("good")
	OCSPStatusRevoked = OCSPStatus("revoked")
)

// Error types that can be used in ACME payloads
const (
	ConnectionProblem     = ProblemType("urn:acme:error:connection")
	MalformedProblem      = ProblemType("urn:acme:error:malformed")
	ServerInternalProblem = ProblemType("urn:acme:error:serverInternal")
	TLSProblem            = ProblemType("urn:acme:error:tls")
	UnauthorizedProblem   = ProblemType("urn:acme:error:unauthorized")
	UnknownHostProblem    = ProblemType("urn:acme:error:unknownHost")
)

// These types are the available challenges
const (
	ChallengeTypeSimpleHTTP = "simpleHttp"
	ChallengeTypeDVSNI      = "dvsni"
	ChallengeTypeDNS        = "dns"
)

// The suffix appended to pseudo-domain names in DVSNI challenges
const DVSNISuffix = "acme.invalid"

// The label attached to DNS names in DNS challenges
const DNSPrefix = "_acme-challenge"

func (pd *ProblemDetails) Error() string {
	return fmt.Sprintf("%s :: %s", pd.Type, pd.Detail)
}

func cmpStrSlice(a, b []string) bool {
	if len(a) != len(b) {
		return false
	}
	sort.Strings(a)
	sort.Strings(b)
	for i := range a {
		if a[i] != b[i] {
			return false
		}
	}
	return true
}

func cmpExtKeyUsageSlice(a, b []x509.ExtKeyUsage) bool {
	if len(a) != len(b) {
		return false
	}
	testMap := make(map[int]bool, len(a))
	for i := range a {
		testMap[int(a[i])] = true
	}
	for i := range b {
		if !testMap[int(b[i])] {
			return false
		}
	}
	return true
}

func cmpIPSlice(a, b []net.IP) bool {
	if len(a) != len(b) {
		return false
	}
	testMap := make(map[string]bool, len(a))
	for i := range a {
		testMap[a[i].String()] = true
	}
	for i := range b {
		if !testMap[b[i].String()] {
			return false
		}
	}
	return true
}

// An AcmeIdentifier encodes an identifier that can
// be validated by ACME.  The protocol allows for different
// types of identifier to be supported (DNS names, IP
// addresses, etc.), but currently we only support
// domain names.
type AcmeIdentifier struct {
	Type  IdentifierType `json:"type"`  // The type of identifier being encoded
	Value string         `json:"value"` // The identifier itself
}

// CertificateRequest is just a CSR
//
// This data is unmarshalled from JSON by way of rawCertificateRequest, which
// represents the actual structure received from the client.
type CertificateRequest struct {
	CSR   *x509.CertificateRequest // The CSR
	Bytes []byte                   // The original bytes of the CSR, for logging.
}

type rawCertificateRequest struct {
	CSR JSONBuffer `json:"csr"` // The encoded CSR
}

// UnmarshalJSON provides an implementation for decoding CertificateRequest objects.
func (cr *CertificateRequest) UnmarshalJSON(data []byte) error {
	var raw rawCertificateRequest
	if err := json.Unmarshal(data, &raw); err != nil {
		return err
	}

	csr, err := x509.ParseCertificateRequest(raw.CSR)
	if err != nil {
		return err
	}

	cr.CSR = csr
	cr.Bytes = raw.CSR
	return nil
}

// MarshalJSON provides an implementation for encoding CertificateRequest objects.
func (cr CertificateRequest) MarshalJSON() ([]byte, error) {
	return json.Marshal(rawCertificateRequest{
		CSR: cr.CSR.Raw,
	})
}

// Registration objects represent non-public metadata attached
// to account keys.
type Registration struct {
	// Unique identifier
	ID int64 `json:"id" db:"id"`

	// Account key to which the details are attached
	Key jose.JsonWebKey `json:"key" db:"jwk"`

	// Contact URIs
	Contact []*AcmeURL `json:"contact,omitempty" db:"contact"`

	// Agreement with terms of service
	Agreement string `json:"agreement,omitempty" db:"agreement"`
}

// MergeUpdate copies a subset of information from the input Registration
// into this one.
func (r *Registration) MergeUpdate(input Registration) {
	if len(input.Contact) > 0 {
		r.Contact = input.Contact
	}

	if len(input.Agreement) > 0 {
		r.Agreement = input.Agreement
	}
}

// Challenge is an aggregate of all data needed for any challenges.
//
// Rather than define individual types for different types of
// challenge, we just throw all the elements into one bucket,
// together with the common metadata elements.
type Challenge struct {
	// The type of challenge
	Type string `json:"type"`

	// The status of this challenge
	Status AcmeStatus `json:"status,omitempty"`

	// Contains the error that occured during challenge validation, if any
	Error *ProblemDetails `json:"error,omitempty"`

	// If successful, the time at which this challenge
	// was completed by the server.
	Validated *time.Time `json:"validated,omitempty"`

	// A URI to which a response can be POSTed
	URI *AcmeURL `json:"uri"`

	// Used by simpleHttp, dvsni, and dns challenges
	Token string `json:"token,omitempty"`

	// Used by simpleHTTP challenges
	TLS *bool `json:"tls,omitempty"`

	// Used by dns and dvsni challenges
	Validation *jose.JsonWebSignature `json:"validation,omitempty"`
}

// IsSane checks the sanity of a challenge object before issued to the client
// (completed = false) and before validation (completed = true).
func (ch Challenge) IsSane(completed bool) bool {
	if ch.Status != StatusPending {
		return false
	}

	switch ch.Type {
	case ChallengeTypeSimpleHTTP:
		// check extra fields aren't used
		if ch.Validation != nil {
			return false
		}

		if completed && ch.TLS == nil {
			return false
		}

		// check token is present, corrent length, and contains b64 encoded string
		if ch.Token == "" || len(ch.Token) != 43 {
			return false
		}
		if _, err := B64dec(ch.Token); err != nil {
			return false
		}
	case ChallengeTypeDVSNI:
		// Same as DNS
		fallthrough
	case ChallengeTypeDNS:
		// check extra fields aren't used
		if ch.TLS != nil {
			return false
		}

		// check token is present, corrent length, and contains b64 encoded string
		if ch.Token == "" || len(ch.Token) != 43 {
			return false
		}
		if _, err := B64dec(ch.Token); err != nil {
			return false
		}

		// If completed, check that there's a validation object
		if completed && ch.Validation == nil {
			return false
		}

	default:
		return false
	}

	return true
}

// MergeResponse copies a subset of client-provided data to the current Challenge.
// Note: This method does not update the challenge on the left side of the '.'
func (ch Challenge) MergeResponse(resp Challenge) Challenge {
	switch ch.Type {
	case ChallengeTypeSimpleHTTP:
		// For simpleHttp, only "tls" is client-provided
		// If "tls" is not provided, default to "true"
		if resp.TLS != nil {
			ch.TLS = resp.TLS
		} else {
			ch.TLS = new(bool)
			*ch.TLS = true
		}

	case ChallengeTypeDVSNI:
		fallthrough
	case ChallengeTypeDNS:
		// For dvsni and dns, only "validation" is client-provided
		if resp.Validation != nil {
			ch.Validation = resp.Validation
		}
	}

	return ch
}

// Authorization represents the authorization of an account key holder
// to act on behalf of a domain.  This struct is intended to be used both
// internally and for JSON marshaling on the wire.  Any fields that should be
// suppressed on the wire (e.g., ID, regID) must be made empty before marshaling.
type Authorization struct {
	// An identifier for this authorization, unique across
	// authorizations and certificates within this instance.
	ID string `json:"id,omitempty" db:"id"`

	// The identifier for which authorization is being given
	Identifier AcmeIdentifier `json:"identifier,omitempty" db:"identifier"`

	// The registration ID associated with the authorization
	RegistrationID int64 `json:"regId,omitempty" db:"registrationID"`

	// The status of the validation of this authorization
	Status AcmeStatus `json:"status,omitempty" db:"status"`

	// The date after which this authorization will be no
	// longer be considered valid
	Expires *time.Time `json:"expires,omitempty" db:"expires"`

	// An array of challenges objects used to validate the
	// applicant's control of the identifier.  For authorizations
	// in process, these are challenges to be fulfilled; for
	// final authorizations, they describe the evidence that
	// the server used in support of granting the authorization.
	Challenges []Challenge `json:"challenges,omitempty" db:"challenges"`

	// The server may suggest combinations of challenges if it
	// requires more than one challenge to be completed.
	Combinations [][]int `json:"combinations,omitempty" db:"combinations"`
}

// JSONBuffer fields get encoded and decoded JOSE-style, in base64url encoding
// with stripped padding.
type JSONBuffer []byte

// URL-safe base64 encode that strips padding
func base64URLEncode(data []byte) string {
	var result = base64.URLEncoding.EncodeToString(data)
	return strings.TrimRight(result, "=")
}

// URL-safe base64 decoder that adds padding
func base64URLDecode(data string) ([]byte, error) {
	var missing = (4 - len(data)%4) % 4
	data += strings.Repeat("=", missing)
	return base64.URLEncoding.DecodeString(data)
}

// MarshalJSON encodes a JSONBuffer for transmission.
func (jb JSONBuffer) MarshalJSON() (result []byte, err error) {
	return json.Marshal(base64URLEncode(jb))
}

// UnmarshalJSON decodes a JSONBuffer to an object.
func (jb *JSONBuffer) UnmarshalJSON(data []byte) (err error) {
	var str string
	err = json.Unmarshal(data, &str)
	if err != nil {
		return err
	}
	*jb, err = base64URLDecode(str)
	return
}

// Certificate objects are entirely internal to the server.  The only
// thing exposed on the wire is the certificate itself.
type Certificate struct {
	RegistrationID int64 `db:"registrationID"`

	// The revocation status of the certificate.
	// * "valid" - not revoked
	// * "revoked" - revoked
	Status AcmeStatus `db:"status"`

	Serial  string    `db:"serial"`
	Digest  string    `db:"digest"`
	DER     []byte    `db:"der"`
	Issued  time.Time `db:"issued"`
	Expires time.Time `db:"expires"`
}

// MatchesCSR tests the contents of a generated certificate to make sure
// that the PublicKey, CommonName, and DNSNames match those provided in
// the CSR that was used to generate the certificate. It also checks the
// following fields for:
//		* notAfter is after earliestExpiry
//		* notBefore is not more than 24 hours ago
//		* BasicConstraintsValid is true
//		* IsCA is false
//		* ExtKeyUsage only contains ExtKeyUsageServerAuth & ExtKeyUsageClientAuth
//		* Subject only contains CommonName & Names
func (cert Certificate) MatchesCSR(csr *x509.CertificateRequest, earliestExpiry time.Time) (err error) {
	parsedCertificate, err := x509.ParseCertificate([]byte(cert.DER))
	if err != nil {
		return
	}

	// Check issued certificate matches what was expected from the CSR
	hostNames := make([]string, len(csr.DNSNames))
	copy(hostNames, csr.DNSNames)
	if len(csr.Subject.CommonName) > 0 {
		hostNames = append(hostNames, csr.Subject.CommonName)
	}
	hostNames = UniqueNames(hostNames)

	if !KeyDigestEquals(parsedCertificate.PublicKey, csr.PublicKey) {
		err = InternalServerError("Generated certificate public key doesn't match CSR public key")
		return
	}
	if len(csr.Subject.CommonName) > 0 && parsedCertificate.Subject.CommonName != csr.Subject.CommonName {
		err = InternalServerError("Generated certificate CommonName doesn't match CSR CommonName")
		return
	}
	if !cmpStrSlice(parsedCertificate.DNSNames, hostNames) {
		err = InternalServerError("Generated certificate DNSNames don't match CSR DNSNames")
		return
	}
	if !cmpIPSlice(parsedCertificate.IPAddresses, csr.IPAddresses) {
		err = InternalServerError("Generated certificate IPAddresses don't match CSR IPAddresses")
		return
	}
	if !cmpStrSlice(parsedCertificate.EmailAddresses, csr.EmailAddresses) {
		err = InternalServerError("Generated certificate EmailAddresses don't match CSR EmailAddresses")
		return
	}
	if len(parsedCertificate.Subject.Country) > 0 || len(parsedCertificate.Subject.Organization) > 0 ||
		len(parsedCertificate.Subject.OrganizationalUnit) > 0 || len(parsedCertificate.Subject.Locality) > 0 ||
		len(parsedCertificate.Subject.Province) > 0 || len(parsedCertificate.Subject.StreetAddress) > 0 ||
		len(parsedCertificate.Subject.PostalCode) > 0 || len(parsedCertificate.Subject.SerialNumber) > 0 {
		err = InternalServerError("Generated certificate Subject contains fields other than CommonName or Names")
		return
	}
	if parsedCertificate.NotAfter.After(earliestExpiry) {
		err = InternalServerError("Generated certificate expires before earliest expiration")
		return
	}
	now := time.Now()
	if now.Sub(parsedCertificate.NotBefore) > time.Hour*24 {
		err = InternalServerError(fmt.Sprintf("Generated certificate is back dated %s", now.Sub(parsedCertificate.NotBefore)))
		return
	}
	if !parsedCertificate.BasicConstraintsValid {
		err = InternalServerError("Generated certificate doesn't have basic constraints set")
		return
	}
	if parsedCertificate.IsCA {
		err = InternalServerError("Generated certificate can sign other certificates")
		return
	}
	if !cmpExtKeyUsageSlice(parsedCertificate.ExtKeyUsage, []x509.ExtKeyUsage{x509.ExtKeyUsageServerAuth, x509.ExtKeyUsageClientAuth}) {
		err = InternalServerError("Generated certificate doesn't have correct key usage extensions")
		return
	}

	return
}

// CertificateStatus structs are internal to the server. They represent the
// latest data about the status of the certificate, required for OCSP updating
// and for validating that the subscriber has accepted the certificate.
type CertificateStatus struct {
	Serial string `db:"serial"`

	// subscriberApproved: true iff the subscriber has posted back to the server
	//   that they accept the certificate, otherwise 0.
	SubscriberApproved bool `db:"subscriberApproved"`

	// status: 'good' or 'revoked'. Note that good, expired certificates remain
	//   with status 'good' but don't necessarily get fresh OCSP responses.
	Status OCSPStatus `db:"status"`

	// ocspLastUpdated: The date and time of the last time we generated an OCSP
	//   response. If we have never generated one, this has the zero value of
	//   time.Time, i.e. Jan 1 1970.
	OCSPLastUpdated time.Time `db:"ocspLastUpdated"`

	// revokedDate: If status is 'revoked', this is the date and time it was
	//   revoked. Otherwise it has the zero value of time.Time, i.e. Jan 1 1970.
	RevokedDate time.Time `db:"revokedDate"`

	// revokedReason: If status is 'revoked', this is the reason code for the
	//   revocation. Otherwise it is zero (which happens to be the reason
	//   code for 'unspecified').
	RevokedReason int `db:"revokedReason"`

	LastExpirationNagSent time.Time `db:"lastExpirationNagSent"`

	LockCol int64 `json:"-"`
}

// OCSPResponse is a (large) table of OCSP responses. This contains all
// historical OCSP responses we've signed, is append-only, and is likely to get
// quite large.
// It must be administratively truncated outside of Boulder.
type OCSPResponse struct {
	ID int `db:"id"`

	// serial: Same as certificate serial.
	Serial string `db:"serial"`

	// createdAt: The date the response was signed.
	CreatedAt time.Time `db:"createdAt"`

	// response: The encoded and signed CRL.
	Response []byte `db:"response"`
}

// CRL is a large table of signed CRLs. This contains all historical CRLs
// we've signed, is append-only, and is likely to get quite large.
// It must be administratively truncated outside of Boulder.
type CRL struct {
	// serial: Same as certificate serial.
	Serial string `db:"serial"`

	// createdAt: The date the CRL was signed.
	CreatedAt time.Time `db:"createdAt"`

	// crl: The encoded and signed CRL.
	CRL string `db:"crl"`
}

// DeniedCSR is a list of names we deny issuing.
type DeniedCSR struct {
	ID int `db:"id"`

	Names string `db:"names"`
}

// OCSPSigningRequest is a transfer object representing an OCSP Signing Request
type OCSPSigningRequest struct {
	CertDER   []byte
	Status    string
	Reason    int
	RevokedAt time.Time
}

type SignedCertificateTimestamp struct {
	// The version of the protocol to which the SCT conforms
	SCTVersion uint8 `db:"sctVersion",json:"rpcSCTVersion"`
	// the SHA-256 hash of the log's public key, calculated over
	// the DER encoding of the key represented as SubjectPublicKeyInfo.
	LogID []byte `db:"logID",json:"rpcLogID"`
	// Timestamp (in ms since unix epoc) at which the SCT was issued
	Timestamp uint64 `db:"timestamp",json:"rpcTimestamp"`
	// For future extensions to the protocol
	Extensions []byte `db:"extensions",json:"rpcExtensions"`
	// The Log's signature for this SCT
	Signature []byte `db:"signature",json:"rpcSignature"`

	// The serial of the certificate this SCT is for
	CertificateSerial string `db:"certificateSerial"`

	LockCol int64
}

type RPCSignedCertificateTimestamp SignedCertificateTimestamp

type rawSignedCertificateTimestamp struct {
	Version    uint8  `json:"sct_version"`
	LogID      string `json:"id"`
	Timestamp  uint64 `json:"timestamp"`
	Signature  string `json:"signature"`
	Extensions string `json:"extensions"`
}

func (sct *SignedCertificateTimestamp) UnmarshalJSON(data []byte) error {
	var err error
	var rawSCT rawSignedCertificateTimestamp
	if err = json.Unmarshal(data, &rawSCT); err != nil {
		return fmt.Errorf("Failed to unmarshal SCT receipt, %s", err)
	}
	sct.LogID, err = base64.StdEncoding.DecodeString(rawSCT.LogID)
	if err != nil {
		return fmt.Errorf("Failed to decode log ID, %s", err)
	}
	sct.Signature, err = base64.StdEncoding.DecodeString(rawSCT.Signature)
	if err != nil {
		return fmt.Errorf("Failed to decode SCT signature, %s", err)
	}
	sct.Extensions, err = base64.StdEncoding.DecodeString(rawSCT.Extensions)
	if err != nil {
		return fmt.Errorf("Failed to decode SCT extensions, %s", err)
	}
	sct.SCTVersion = rawSCT.Version
	sct.Timestamp = rawSCT.Timestamp
	return nil
}

const (
	sctHashSHA256 = 4
	sctSigECDSA   = 3
)

// CheckSignature validates that the returned SCT signature is a valid SHA256 +
// ECDSA signature but does not verify that a specific public key signed it.
func (sct *SignedCertificateTimestamp) CheckSignature() error {
	if len(sct.Signature) < 4 {
		return errors.New("SCT signature is truncated")
	}
	// Since all of the known logs currently only use SHA256 hashes and ECDSA
	// keys, only allow those
	if sct.Signature[0] != sctHashSHA256 {
		return fmt.Errorf("Unsupported SCT hash function [%d]", sct.Signature[0])
	}
	if sct.Signature[1] != sctSigECDSA {
		return fmt.Errorf("Unsupported SCT signature algorithm [%d]", sct.Signature[1])
	}

	var ecdsaSig struct {
		R, S *big.Int
	}
	// Ignore the two length bytes and attempt to unmarshal the signature directly
	signatureBytes := sct.Signature[4:]
	signatureBytes, err := asn1.Unmarshal(signatureBytes, &ecdsaSig)
	if err != nil {
		return fmt.Errorf("Failed to parse SCT signature, %s", err)
	}
	if len(signatureBytes) > 0 {
		return fmt.Errorf("Trailing garbage after signature")
	}

	return nil
}<|MERGE_RESOLUTION|>--- conflicted
+++ resolved
@@ -12,20 +12,13 @@
 	"encoding/json"
 	"errors"
 	"fmt"
-<<<<<<< HEAD
 	"math/big"
-=======
->>>>>>> 139e3698
 	"net"
 	"sort"
 	"strings"
 	"time"
 
-<<<<<<< HEAD
-	jose "github.com/letsencrypt/boulder/Godeps/_workspace/src/github.com/square/go-jose"
-=======
 	"github.com/letsencrypt/boulder/Godeps/_workspace/src/github.com/letsencrypt/go-jose"
->>>>>>> 139e3698
 )
 
 // AcmeStatus defines the state of a given authorization
