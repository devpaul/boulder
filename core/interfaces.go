// Copyright 2014 ISRG.  All rights reserved
// This Source Code Form is subject to the terms of the Mozilla Public
// License, v. 2.0. If a copy of the MPL was not distributed with this
// file, You can obtain one at http://mozilla.org/MPL/2.0/.

package core

import (
	"crypto/x509"
	"net"
	"net/http"
	"time"

	jose "github.com/letsencrypt/boulder/Godeps/_workspace/src/github.com/letsencrypt/go-jose"
	"github.com/letsencrypt/boulder/Godeps/_workspace/src/github.com/miekg/dns"
	gorp "github.com/letsencrypt/boulder/Godeps/_workspace/src/gopkg.in/gorp.v1"
)

// A WebFrontEnd object supplies methods that can be hooked into
// the Go http module's server functions, principally http.HandleFunc()
//
// It also provides methods to configure the base for authorization and
// certificate URLs.
//
// It is assumed that the ACME server is laid out as follows:
// * One URL for new-authorization -> NewAuthz
// * One URL for new-certificate -> NewCert
// * One path for authorizations -> Authz
// * One path for certificates -> Cert
type WebFrontEnd interface {
	// Set the base URL for authorizations
	SetAuthzBase(path string)

	// Set the base URL for certificates
	SetCertBase(path string)

	// This method represents the ACME new-registration resource
	NewRegistration(response http.ResponseWriter, request *http.Request)

	// This method represents the ACME new-authorization resource
	NewAuthz(response http.ResponseWriter, request *http.Request)

	// This method represents the ACME new-certificate resource
	NewCert(response http.ResponseWriter, request *http.Request)

	// Provide access to requests for registration resources
	Registration(response http.ResponseWriter, request *http.Request)

	// Provide access to requests for authorization resources
	Authz(response http.ResponseWriter, request *http.Request)

	// Provide access to requests for authorization resources
	Cert(response http.ResponseWriter, request *http.Request)
}

// RegistrationAuthority defines the public interface for the Boulder RA
type RegistrationAuthority interface {
	// [WebFrontEnd]
	NewRegistration(Registration) (Registration, error)

	// [WebFrontEnd]
	NewAuthorization(Authorization, int64) (Authorization, error)

	// [WebFrontEnd]
	NewCertificate(CertificateRequest, int64) (Certificate, error)

	// [WebFrontEnd]
	UpdateRegistration(Registration, Registration) (Registration, error)

	// [WebFrontEnd]
	UpdateAuthorization(Authorization, int, Challenge) (Authorization, error)

	// [WebFrontEnd]
	RevokeCertificate(x509.Certificate) error

	// [ValidationAuthority]
	OnValidationUpdate(Authorization) error
}

// ValidationAuthority defines the public interface for the Boulder VA
type ValidationAuthority interface {
	// [RegistrationAuthority]
	UpdateValidations(Authorization, int, jose.JsonWebKey) error
	CheckCAARecords(AcmeIdentifier) (bool, bool, error)
}

// CertificateAuthority defines the public interface for the Boulder CA
type CertificateAuthority interface {
	// [RegistrationAuthority]
	IssueCertificate(x509.CertificateRequest, int64, time.Time) (Certificate, error)
	RevokeCertificate(string, int) error
	GenerateOCSP(OCSPSigningRequest) ([]byte, error)
}

// PolicyAuthority defines the public interface for the Boulder PA
type PolicyAuthority interface {
	WillingToIssue(AcmeIdentifier) error
	ChallengesFor(AcmeIdentifier) ([]Challenge, [][]int)
}

// StorageGetter are the Boulder SA's read-only methods
type StorageGetter interface {
	GetRegistration(int64) (Registration, error)
	GetRegistrationByKey(jose.JsonWebKey) (Registration, error)
	GetAuthorization(string) (Authorization, error)
	GetLatestValidAuthorization(int64, AcmeIdentifier) (Authorization, error)
	GetCertificate(string) (Certificate, error)
	GetCertificateByShortSerial(string) (Certificate, error)
	GetCertificateStatus(string) (CertificateStatus, error)
	AlreadyDeniedCSR([]string) (bool, error)
	GetSCTReceipts(string) ([]*SignedCertificateTimestamp, error)
	GetSCTReceipt(string, []byte) (*SignedCertificateTimestamp, error)
}

// StorageAdder are the Boulder SA's write/update methods
type StorageAdder interface {
	NewRegistration(Registration) (Registration, error)
	UpdateRegistration(Registration) error

	NewPendingAuthorization(Authorization) (Authorization, error)
	UpdatePendingAuthorization(Authorization) error
	FinalizeAuthorization(Authorization) error
	MarkCertificateRevoked(serial string, ocspResponse []byte, reasonCode int) error
	UpdateOCSP(serial string, ocspResponse []byte) error

	AddCertificate([]byte, int64) (string, error)

	AddSCTReceipt(SignedCertificateTimestamp) error
}

// StorageAuthority interface represents a simple key/value
// store.  It is divided into StorageGetter and StorageUpdater
// interfaces for privilege separation.
type StorageAuthority interface {
	StorageGetter
	StorageAdder
}

// CertificateAuthorityDatabase represents an atomic sequence source
type CertificateAuthorityDatabase interface {
	CreateTablesIfNotExists() error
	IncrementAndGetSerial(*gorp.Transaction) (int64, error)
	Begin() (*gorp.Transaction, error)
}

// DNSResolver defines methods used for DNS resolution
type DNSResolver interface {
	ExchangeOne(string, uint16) (*dns.Msg, time.Duration, error)
	LookupTXT(string) ([]string, time.Duration, error)
<<<<<<< HEAD
	LookupHost(string) ([]net.IP, time.Duration, error)
	LookupCNAME(string) (string, error)
	LookupCAA(string, bool) ([]*dns.CAA, error)
}

// PublisherAuthority defines the public interface for the Boulder Publisher
type PublisherAuthority interface {
	SubmitToCT(*x509.Certificate) error
=======
	LookupHost(string) ([]net.IP, time.Duration, time.Duration, error)
	LookupCNAME(string) (string, time.Duration, error)
	LookupDNAME(string) (string, time.Duration, error)
	LookupCAA(string) ([]*dns.CAA, time.Duration, error)
	LookupMX(string) ([]string, time.Duration, error)
>>>>>>> 139e3698
}<|MERGE_RESOLUTION|>--- conflicted
+++ resolved
@@ -147,20 +147,14 @@
 type DNSResolver interface {
 	ExchangeOne(string, uint16) (*dns.Msg, time.Duration, error)
 	LookupTXT(string) ([]string, time.Duration, error)
-<<<<<<< HEAD
-	LookupHost(string) ([]net.IP, time.Duration, error)
-	LookupCNAME(string) (string, error)
-	LookupCAA(string, bool) ([]*dns.CAA, error)
+	LookupHost(string) ([]net.IP, time.Duration, time.Duration, error)
+	LookupCNAME(string) (string, time.Duration, error)
+	LookupDNAME(string) (string, time.Duration, error)
+	LookupCAA(string) ([]*dns.CAA, time.Duration, error)
+	LookupMX(string) ([]string, time.Duration, error)
 }
 
 // PublisherAuthority defines the public interface for the Boulder Publisher
 type PublisherAuthority interface {
 	SubmitToCT(*x509.Certificate) error
-=======
-	LookupHost(string) ([]net.IP, time.Duration, time.Duration, error)
-	LookupCNAME(string) (string, time.Duration, error)
-	LookupDNAME(string) (string, time.Duration, error)
-	LookupCAA(string) ([]*dns.CAA, time.Duration, error)
-	LookupMX(string) ([]string, time.Duration, error)
->>>>>>> 139e3698
 }