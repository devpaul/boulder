// Copyright 2014 ISRG.  All rights reserved
// This Source Code Form is subject to the terms of the Mozilla Public
// License, v. 2.0. If a copy of the MPL was not distributed with this
// file, You can obtain one at http://mozilla.org/MPL/2.0/.

package va

import (
	"crypto/sha256"
	"crypto/subtle"
	"crypto/tls"
	"fmt"
	"io/ioutil"
	"net"
	"net/http"
	"net/url"
	"strings"
	"time"

	"github.com/letsencrypt/boulder/Godeps/_workspace/src/github.com/miekg/dns"

	"github.com/letsencrypt/boulder/core"
	blog "github.com/letsencrypt/boulder/log"
	"github.com/letsencrypt/boulder/policy"
)

// ValidationAuthorityImpl represents a VA
type ValidationAuthorityImpl struct {
	RA           core.RegistrationAuthority
	log          *blog.AuditLogger
	DNSResolver  core.DNSResolver
	IssuerDomain string
	TestMode     bool
	UserAgent    string
}

// NewValidationAuthorityImpl constructs a new VA, and may place it
// into Test Mode (tm)
func NewValidationAuthorityImpl(tm bool) ValidationAuthorityImpl {
	logger := blog.GetAuditLogger()
	logger.Notice("Validation Authority Starting")
	return ValidationAuthorityImpl{log: logger, TestMode: tm}
}

// Used for audit logging
type verificationRequestEvent struct {
	ID           string         `json:",omitempty"`
	Requester    int64          `json:",omitempty"`
	Challenge    core.Challenge `json:",omitempty"`
	RequestTime  time.Time      `json:",omitempty"`
	ResponseTime time.Time      `json:",omitempty"`
	Error        string         `json:",omitempty"`
}

// Validation methods

// setChallengeErrorFromDNSError checks the error returned from Lookup...
// methods and tests if the error was an underlying net.OpError or an error
// caused by resolver returning SERVFAIL or other invalid Rcodes and sets
// the challenge.Error field accordingly.
func setChallengeErrorFromDNSError(err error, challenge *core.Challenge) {
	challenge.Error = &core.ProblemDetails{Type: core.ConnectionProblem}
	if netErr, ok := err.(*net.OpError); ok {
		if netErr.Timeout() {
			challenge.Error.Detail = "DNS query timed out"
		} else if netErr.Temporary() {
			challenge.Error.Detail = "Temporary network connectivity error"
		}
	} else {
		challenge.Error.Detail = "Server failure at resolver"
	}
}

func (va ValidationAuthorityImpl) validateSimpleHTTP(identifier core.AcmeIdentifier, input core.Challenge) (core.Challenge, error) {
	challenge := input

	if len(challenge.Path) == 0 {
		challenge.Status = core.StatusInvalid
		challenge.Error = &core.ProblemDetails{
			Type:   core.MalformedProblem,
			Detail: "No path provided for SimpleHTTP challenge.",
		}
		va.log.Debug(fmt.Sprintf("SimpleHTTP [%s] path empty: %v", identifier, challenge))
		return challenge, challenge.Error
	}

	if identifier.Type != core.IdentifierDNS {
		challenge.Status = core.StatusInvalid
		challenge.Error = &core.ProblemDetails{
			Type:   core.MalformedProblem,
			Detail: "Identifier type for SimpleHTTP was not DNS",
		}

		va.log.Debug(fmt.Sprintf("SimpleHTTP [%s] Identifier failure", identifier))
		return challenge, challenge.Error
	}
	hostName := identifier.Value

	addr := va.getFirstAddr(identifier.Value, &challenge)
	if challenge.Error != nil {
		return challenge, challenge.Error
	}

	var scheme string
	if input.TLS == nil || (input.TLS != nil && *input.TLS) {
		scheme = "https"
	} else {
		scheme = "http"
	}

	url := url.URL{
		Scheme: scheme,
		Host:   hostName,
		Path:   fmt.Sprintf(".well-known/acme-challenge/%s", challenge.Path),
	}
	// url := fmt.Sprintf("%s://%s/.well-known/acme-challenge/%s", scheme, hostName, challenge.Path)

	// AUDIT[ Certificate Requests ] 11917fa4-10ef-4e0d-9105-bacbe7836a3c
	va.log.Audit(fmt.Sprintf("Attempting to validate Simple%s for %s", strings.ToUpper(scheme), url.String()))
	httpRequest, err := http.NewRequest("GET", url.String(), nil)
	if err != nil {
		challenge.Error = &core.ProblemDetails{
			Type:   core.MalformedProblem,
			Detail: "URL provided for SimpleHTTP was invalid",
		}
		va.log.Debug(fmt.Sprintf("SimpleHTTP [%s] HTTP failure: %s", identifier, err))
		challenge.Status = core.StatusInvalid
		return challenge, err
	}

	if va.UserAgent != "" {
		httpRequest.Header["User-Agent"] = []string{va.UserAgent}
	}

	httpRequest.Host = hostName
	tr := *http.DefaultTransport.(*http.Transport)
	// We are talking to a client that does not yet have a certificate,
	// so we accept a temporary, invalid one
	tr.TLSClientConfig = &tls.Config{InsecureSkipVerify: true}
	// We don't expect to make multiple requests to a client, so close
	// connection immediately
	tr.DisableKeepAlives = true
	originalDial := tr.Dial
	tr.Dial = func(_, _ string) (net.Conn, error) {
		port := "80"
		if va.TestMode {
			port = "5001"
		} else if scheme == "https" {
			port = "443"
		}
		return originalDial("tcp", net.JoinHostPort(addr.String(), port))
	}
	logRedirect := func(req *http.Request, via []*http.Request) error {
		va.log.Info(fmt.Sprintf("validateSimpleHTTP [%s] redirect from %q to %q", identifier, via[len(via)-1].URL.String(), req.URL.String()))
		return nil
	}
	client := http.Client{
<<<<<<< HEAD
		Transport: &tr,
		Timeout:   5 * time.Second,
=======
		Transport:     tr,
		CheckRedirect: logRedirect,
		Timeout:       5 * time.Second,
>>>>>>> ce4ca429
	}
	httpResponse, err := client.Do(httpRequest)

	if err == nil && httpResponse.StatusCode == 200 {
		// Read body & test
		body, readErr := ioutil.ReadAll(httpResponse.Body)
		if readErr != nil {
			challenge.Error = &core.ProblemDetails{
				Type: core.ServerInternalProblem,
			}
			va.log.Debug(fmt.Sprintf("SimpleHTTP [%s] Read failure: %s", identifier, readErr))
			challenge.Status = core.StatusInvalid
			return challenge, readErr
		}

		if subtle.ConstantTimeCompare(body, []byte(challenge.Token)) == 1 {
			challenge.Status = core.StatusValid
		} else {
			challenge.Status = core.StatusInvalid
			challenge.Error = &core.ProblemDetails{
				Type: core.UnauthorizedProblem,
				Detail: fmt.Sprintf("Incorrect token validating Simple%s for %s",
					strings.ToUpper(scheme), url.String()),
			}
			err = challenge.Error
		}
	} else if err != nil {
		challenge.Status = core.StatusInvalid
		challenge.Error = &core.ProblemDetails{
			Type:   parseHTTPConnError(err),
			Detail: fmt.Sprintf("Could not connect to %s", url.String()),
		}
		va.log.Debug(strings.Join([]string{challenge.Error.Error(), err.Error()}, ": "))
	} else {
		challenge.Status = core.StatusInvalid
		challenge.Error = &core.ProblemDetails{
			Type: core.UnauthorizedProblem,
			Detail: fmt.Sprintf("Invalid response from %s: %d",
				url.String(), httpResponse.StatusCode),
		}
		err = challenge.Error
	}

	return challenge, err
}

func (va ValidationAuthorityImpl) getFirstAddr(hostname string, chall *core.Challenge) (address net.IP) {
	addrs, _, _, err := va.DNSResolver.LookupHost(hostname)
	if err != nil {
		chall.Status = core.StatusInvalid
		setChallengeErrorFromDNSError(err, chall)
		va.log.Debug(fmt.Sprintf("%s [%s] DNS failure: %s", chall.Type, hostname, err))
		return nil
	}
	if len(addrs) == 0 {
		chall.Error = &core.ProblemDetails{
			Type:   core.UnknownHostProblem,
			Detail: fmt.Sprintf("Could not resolve %s", hostname),
		}
		chall.Status = core.StatusInvalid
		return nil
	}
	chall.ResolvedAddrs = addrs
	return addrs[0]
}

func (va ValidationAuthorityImpl) validateDvsni(identifier core.AcmeIdentifier, input core.Challenge) (core.Challenge, error) {
	challenge := input

	if identifier.Type != "dns" {
		challenge.Error = &core.ProblemDetails{
			Type:   core.MalformedProblem,
			Detail: "Identifier type for DVSNI was not DNS",
		}
		challenge.Status = core.StatusInvalid
		va.log.Debug(fmt.Sprintf("DVSNI [%s] Identifier failure", identifier))
		return challenge, challenge.Error
	}

	const DVSNIsuffix = ".acme.invalid"
	nonceName := challenge.Nonce + DVSNIsuffix

	R, err := core.B64dec(challenge.R)
	if err != nil {
		challenge.Status = core.StatusInvalid
		challenge.Error = &core.ProblemDetails{
			Type:   core.MalformedProblem,
			Detail: "Failed to decode R value from DVSNI challenge",
		}
		va.log.Debug(fmt.Sprintf("DVSNI [%s] R Decode failure: %s", identifier, err))
		return challenge, err
	}
	S, err := core.B64dec(challenge.S)
	if err != nil {
		challenge.Status = core.StatusInvalid
		challenge.Error = &core.ProblemDetails{
			Type:   core.MalformedProblem,
			Detail: "Failed to decode S value from DVSNI challenge",
		}
		va.log.Debug(fmt.Sprintf("DVSNI [%s] S Decode failure: %s", identifier, err))
		return challenge, err
	}
	RS := append(R, S...)

	z := sha256.Sum256(RS)
	zName := fmt.Sprintf("%064x.acme.invalid", z)

	addr := va.getFirstAddr(identifier.Value, &challenge)
	if challenge.Error != nil {
		return challenge, challenge.Error
	}

	// Make a connection with SNI = nonceName
	var hostPort string
	if va.TestMode {
		hostPort = net.JoinHostPort(addr.String(), "5001")
	} else {
		hostPort = net.JoinHostPort(addr.String(), "443")
	}
	va.log.Notice(fmt.Sprintf("DVSNI [%s] Attempting to validate DVSNI for %s %s",
		identifier, hostPort, zName))
	conn, err := tls.DialWithDialer(&net.Dialer{Timeout: 5 * time.Second}, "tcp", hostPort, &tls.Config{
		ServerName:         nonceName,
		InsecureSkipVerify: true,
	})

	if err != nil {
		challenge.Status = core.StatusInvalid
		challenge.Error = &core.ProblemDetails{
			Type:   parseHTTPConnError(err),
			Detail: "Failed to connect to host for DVSNI challenge",
		}
		va.log.Debug(fmt.Sprintf("DVSNI [%s] TLS Connection failure: %s", identifier, err))
		return challenge, err
	}
	defer conn.Close()

	// Check that zName is a dNSName SAN in the server's certificate
	certs := conn.ConnectionState().PeerCertificates
	if len(certs) == 0 {
		challenge.Error = &core.ProblemDetails{
			Type:   core.UnauthorizedProblem,
			Detail: "No certs presented for DVSNI challenge",
		}
		challenge.Status = core.StatusInvalid
		return challenge, challenge.Error
	}
	for _, name := range certs[0].DNSNames {
		if subtle.ConstantTimeCompare([]byte(name), []byte(zName)) == 1 {
			challenge.Status = core.StatusValid
			return challenge, nil
		}
	}

	challenge.Error = &core.ProblemDetails{
		Type:   core.UnauthorizedProblem,
		Detail: "Correct zName not found for DVSNI challenge",
	}
	challenge.Status = core.StatusInvalid
	return challenge, challenge.Error
}

// parseHTTPConnError returns the ACME ProblemType corresponding to an error
// that occurred during domain validation.
func parseHTTPConnError(err error) core.ProblemType {
	if urlErr, ok := err.(*url.Error); ok {
		err = urlErr.Err
	}

	// XXX: On all of the resolvers I tested that validate DNSSEC, there is
	// no differentation between a DNSSEC failure and an unknown host. If we
	// do not verify DNSSEC ourselves, this function should be modified.
	if netErr, ok := err.(*net.OpError); ok {
		dnsErr, ok := netErr.Err.(*net.DNSError)
		if ok && !dnsErr.Timeout() && !dnsErr.Temporary() {
			return core.UnknownHostProblem
		} else if fmt.Sprintf("%T", netErr.Err) == "tls.alert" {
			return core.TLSProblem
		}
	}

	return core.ConnectionProblem
}

func (va ValidationAuthorityImpl) validateDNS(identifier core.AcmeIdentifier, input core.Challenge) (core.Challenge, error) {
	challenge := input

	if identifier.Type != core.IdentifierDNS {
		challenge.Error = &core.ProblemDetails{
			Type:   core.MalformedProblem,
			Detail: "Identifier type for DNS was not itself DNS",
		}
		va.log.Debug(fmt.Sprintf("DNS [%s] Identifier failure", identifier))
		challenge.Status = core.StatusInvalid
		return challenge, challenge.Error
	}

	const DNSPrefix = "_acme-challenge"

	challengeSubdomain := fmt.Sprintf("%s.%s", DNSPrefix, identifier.Value)
	txts, _, err := va.DNSResolver.LookupTXT(challengeSubdomain)

	if err != nil {
		challenge.Status = core.StatusInvalid
		setChallengeErrorFromDNSError(err, &challenge)
		va.log.Debug(fmt.Sprintf("%s [%s] DNS failure: %s", challenge.Type, identifier, err))
		return challenge, challenge.Error
	}

	byteToken := []byte(challenge.Token)
	for _, element := range txts {
		if subtle.ConstantTimeCompare([]byte(element), byteToken) == 1 {
			challenge.Status = core.StatusValid
			return challenge, nil
		}
	}

	challenge.Error = &core.ProblemDetails{
		Type:   core.UnauthorizedProblem,
		Detail: "Correct value not found for DNS challenge",
	}
	challenge.Status = core.StatusInvalid
	return challenge, challenge.Error
}

// Overall validation process

func (va ValidationAuthorityImpl) validate(authz core.Authorization, challengeIndex int) {

	// Select the first supported validation method
	// XXX: Remove the "break" lines to process all supported validations
	logEvent := verificationRequestEvent{
		ID:          authz.ID,
		Requester:   authz.RegistrationID,
		RequestTime: time.Now(),
	}
	if !authz.Challenges[challengeIndex].IsSane(true) {
		chall := &authz.Challenges[challengeIndex]
		chall.Status = core.StatusInvalid
		chall.Error = &core.ProblemDetails{Type: core.MalformedProblem,
			Detail: fmt.Sprintf("Challenge failed sanity check.")}
		logEvent.Challenge = *chall
		logEvent.Error = chall.Error.Detail
	} else {
		var err error

		switch authz.Challenges[challengeIndex].Type {
		case core.ChallengeTypeSimpleHTTP:
			authz.Challenges[challengeIndex], err = va.validateSimpleHTTP(authz.Identifier, authz.Challenges[challengeIndex])
			break
		case core.ChallengeTypeDVSNI:
			authz.Challenges[challengeIndex], err = va.validateDvsni(authz.Identifier, authz.Challenges[challengeIndex])
			break
		case core.ChallengeTypeDNS:
			authz.Challenges[challengeIndex], err = va.validateDNS(authz.Identifier, authz.Challenges[challengeIndex])
			break
		}

		logEvent.Challenge = authz.Challenges[challengeIndex]
		if err != nil {
			logEvent.Error = err.Error()
		}
	}

	// AUDIT[ Certificate Requests ] 11917fa4-10ef-4e0d-9105-bacbe7836a3c
	va.log.AuditObject("Validation result", logEvent)

	va.log.Notice(fmt.Sprintf("Validations: %+v", authz))

	va.RA.OnValidationUpdate(authz)
}

// UpdateValidations runs the validate() method asynchronously using goroutines.
func (va ValidationAuthorityImpl) UpdateValidations(authz core.Authorization, challengeIndex int) error {
	go va.validate(authz, challengeIndex)
	return nil
}

// CAASet consists of filtered CAA records
type CAASet struct {
	Issue     []*dns.CAA
	Issuewild []*dns.CAA
	Iodef     []*dns.CAA
	Unknown   []*dns.CAA
}

// returns true if any CAA records have unknown tag properties and are flagged critical.
func (caaSet CAASet) criticalUnknown() bool {
	if len(caaSet.Unknown) > 0 {
		for _, caaRecord := range caaSet.Unknown {
			// Critical flag is 1, but according to RFC 6844 any flag other than
			// 0 should currently be interpreted as critical.
			if caaRecord.Flag > 0 {
				return true
			}
		}
	}

	return false
}

// Filter CAA records by property
func newCAASet(CAAs []*dns.CAA) *CAASet {
	var filtered CAASet

	for _, caaRecord := range CAAs {
		switch caaRecord.Tag {
		case "issue":
			filtered.Issue = append(filtered.Issue, caaRecord)
		case "issuewild":
			filtered.Issuewild = append(filtered.Issuewild, caaRecord)
		case "iodef":
			filtered.Iodef = append(filtered.Iodef, caaRecord)
		default:
			filtered.Unknown = append(filtered.Unknown, caaRecord)
		}
	}

	return &filtered
}

func (va *ValidationAuthorityImpl) getCAASet(hostname string) (*CAASet, error) {
	hostname = strings.TrimRight(hostname, ".")
	splitDomain := strings.Split(hostname, ".")
	// RFC 6844 CAA set query sequence, 'x.y.z.com' => ['x.y.z.com', 'y.z.com', 'z.com']
	for i := range splitDomain {
		queryDomain := strings.Join(splitDomain[i:], ".")
		// Don't query a public suffix
		if _, present := policy.PublicSuffixList[queryDomain]; present {
			break
		}

		// Query CAA records for domain and its alias if it has a CNAME
		for _, alias := range []bool{false, true} {
			if alias {
				target, _, err := va.DNSResolver.LookupCNAME(queryDomain)
				if err != nil {
					return nil, err
				}
				queryDomain = target
			}
			CAAs, _, err := va.DNSResolver.LookupCAA(queryDomain)
			if err != nil {
				return nil, err
			}

			if len(CAAs) > 0 {
				return newCAASet(CAAs), nil
			}
		}
	}

	// no CAA records found
	return nil, nil
}

// CheckCAARecords verifies that, if the indicated subscriber domain has any CAA
// records, they authorize the configured CA domain to issue a certificate
func (va *ValidationAuthorityImpl) CheckCAARecords(identifier core.AcmeIdentifier) (present, valid bool, err error) {
	hostname := strings.ToLower(identifier.Value)
	caaSet, err := va.getCAASet(hostname)
	if err != nil {
		return
	}
	if caaSet == nil {
		// No CAA records found, can issue
		present = false
		valid = true
		return
	} else if caaSet.criticalUnknown() {
		present = true
		valid = false
		return
	} else if len(caaSet.Issue) > 0 || len(caaSet.Issuewild) > 0 {
		present = true
		var checkSet []*dns.CAA
		if strings.SplitN(hostname, ".", 2)[0] == "*" {
			checkSet = caaSet.Issuewild
		} else {
			checkSet = caaSet.Issue
		}
		for _, caa := range checkSet {
			if caa.Value == va.IssuerDomain {
				valid = true
				return
			} else if caa.Flag > 0 {
				valid = false
				return
			}
		}

		valid = false
		return
	}

	return
}<|MERGE_RESOLUTION|>--- conflicted
+++ resolved
@@ -155,14 +155,9 @@
 		return nil
 	}
 	client := http.Client{
-<<<<<<< HEAD
-		Transport: &tr,
-		Timeout:   5 * time.Second,
-=======
-		Transport:     tr,
+		Transport:     &tr,
 		CheckRedirect: logRedirect,
 		Timeout:       5 * time.Second,
->>>>>>> ce4ca429
 	}
 	httpResponse, err := client.Do(httpRequest)
 
