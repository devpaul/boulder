import atexit
import BaseHTTPServer
import errno
import os
import shutil
import signal
import socket
import subprocess
import sys
import tempfile
import threading
import time


class ToSServerThread(threading.Thread):
    class ToSHandler(BaseHTTPServer.BaseHTTPRequestHandler):
        def do_GET(self):
            self.send_response(200)
            self.end_headers()
            self.wfile.write("Do What Ye Will (An it Harm None).\n")
    def run(self):
        try:
            BaseHTTPServer.HTTPServer(("localhost", 4001), self.ToSHandler).serve_forever()
        except Exception as e:
            print "Problem starting ToSServer: %s" % e
            sys.exit(1)


config = os.environ.get('BOULDER_CONFIG')
if config is None:
    config = 'test/boulder-config.json'
processes = []


def install(progs, race_detection):
    cmd = "go install"
    if race_detection:
        cmd = """go install -race"""

    for prog in progs:
        cmd += " ./" + prog
    p = subprocess.Popen(cmd, shell=True)
    out, err = p.communicate()
    if p.returncode != 0:
        sys.stderr.write("unable to run go install: %s\n" % cmd)
        sys.stderr.write("stdout:\n" + out + "\n")
        sys.stderr.write("stderr: \n" + err + "\n")
        return False
    print('installed %s with pid %d' % (cmd, p.pid))
    return True

def run(path, race_detection):
    binary = os.path.basename(path)
    cmd = """GORACE="halt_on_error=1" %s --config %s""" % (binary, config)
    p = subprocess.Popen(cmd, shell=True)
    p.cmd = cmd
    print('started %s with pid %d' % (p.cmd, p.pid))
    return p

def start(race_detection):
    """Return True if everything builds and starts.

    Give up and return False if anything fails to build, or dies at
    startup. Anything that did start before this point can be cleaned
    up explicitly by calling stop(), or automatically atexit.
    """
    global processes
    t = ToSServerThread()
    t.daemon = True
    t.start()
<<<<<<< HEAD
    for prog in [
            'cmd/boulder-wfe',
            'cmd/boulder-ra',
            'cmd/boulder-sa',
            'cmd/boulder-ca',
            'cmd/boulder-va',
            'cmd/boulder-publisher',
            'cmd/ocsp-responder',
            'test/dns-test-srv']:
=======
    progs = [
        'cmd/boulder-wfe',
        'cmd/boulder-ra',
        'cmd/boulder-sa',
        'cmd/boulder-ca',
        'cmd/boulder-va',
        'cmd/ocsp-responder',
        'test/dns-test-srv'
    ]
    if not install(progs, race_detection):
        return False
    for prog in progs:
>>>>>>> 18958e46
        try:
            processes.append(run(prog, race_detection))
        except Exception as e:
            print(e)
            return False
        if not check():
            # Don't keep building stuff if a server has already died.
            return False

    # Wait until all servers are up before returning to caller. This means
    # checking each server's debug port until it's available.
    # seconds.
    while True:
        try:
            # If one of the servers has died, quit immediately.
            if not check():
                return False
            for debug_port in range(8000, 8005):
                s = socket.socket(socket.AF_INET, socket.SOCK_STREAM)
                s.connect(('localhost', debug_port))
                s.close()
            break
        except socket.error as e:
            if e.errno == errno.ECONNREFUSED:
                print "Waiting for debug port %d" % debug_port
            else:
                raise
        time.sleep(1)

    # Some servers emit extra text after their debug server is open. Sleep 1
    # second so the "servers running" message comes last.
    time.sleep(1)
    print "All servers running. Hit ^C to kill."
    return True


def check():
    """Return true if all started processes are still alive.

    Log about anything that died.
    """
    global processes
    busted = []
    stillok = []
    for p in processes:
        if p.poll() is None:
            stillok.append(p)
        else:
            busted.append(p)
    if busted:
        print "\n\nThese processes exited early (check above for their output):"
        for p in busted:
            print "\t'%s' with pid %d exited %d" % (p.cmd, p.pid, p.returncode)
    processes = stillok
    return not busted


@atexit.register
def stop():
    for p in processes:
        if p.poll() is None:
            p.kill()<|MERGE_RESOLUTION|>--- conflicted
+++ resolved
@@ -68,30 +68,19 @@
     t = ToSServerThread()
     t.daemon = True
     t.start()
-<<<<<<< HEAD
-    for prog in [
-            'cmd/boulder-wfe',
-            'cmd/boulder-ra',
-            'cmd/boulder-sa',
-            'cmd/boulder-ca',
-            'cmd/boulder-va',
-            'cmd/boulder-publisher',
-            'cmd/ocsp-responder',
-            'test/dns-test-srv']:
-=======
     progs = [
         'cmd/boulder-wfe',
         'cmd/boulder-ra',
         'cmd/boulder-sa',
         'cmd/boulder-ca',
         'cmd/boulder-va',
+        'cmd/boulder-publisher',
         'cmd/ocsp-responder',
         'test/dns-test-srv'
     ]
     if not install(progs, race_detection):
         return False
     for prog in progs:
->>>>>>> 18958e46
         try:
             processes.append(run(prog, race_detection))
         except Exception as e:
