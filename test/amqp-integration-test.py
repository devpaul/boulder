#!/usr/bin/env python2.7
import atexit
import os
import shutil
import socket
import subprocess
import sys
import tempfile

import startservers


class ExitStatus:
    OK, PythonFailure, NodeFailure, Error = range(4)


class ProcInfo:
    """
        Args:
            cmd (str): The command that was run
            proc(subprocess.Popen): The Popen of the command run
    """

    def __init__(self, cmd, proc):
        self.cmd = cmd
        self.proc = proc


def die(status):
    global exit_status
    # Set exit_status so cleanup handler knows what to report.
    exit_status = status
    sys.exit(exit_status)

<<<<<<< HEAD
def run(path):
    global processes
    binary = os.path.join(tempdir, os.path.basename(path))
    cmd = 'go build -tags pkcs11 -o %s %s' % (binary, path)
    print(cmd)
    if subprocess.Popen(cmd, shell=True).wait() != 0:
        die(ExitStatus.Error)
    processes.append(subprocess.Popen('''
        exec %s --config test/boulder-test-config.json
        ''' % binary, shell=True))

def start():
    run('./cmd/boulder-wfe')
    run('./cmd/boulder-ra')
    run('./cmd/boulder-sa')
    run('./cmd/boulder-ca')
    run('./cmd/boulder-va')
    run('./cmd/boulder-publisher')
=======
>>>>>>> 139e3698

def run_node_test():
    s = socket.socket(socket.AF_INET, socket.SOCK_STREAM)
    try:
        s.connect(('localhost', 4000))
    except socket.error, e:
        print("Cannot connect to WFE")
        die(ExitStatus.Error)

    os.chdir('test/js')

    if subprocess.Popen('npm install', shell=True).wait() != 0:
        print("\n Installing NPM modules failed")
        die(ExitStatus.Error)
    if subprocess.Popen('''
        node test.js --email foo@letsencrypt.org --agree true \
          --domains foo.com --new-reg http://localhost:4000/acme/new-reg \
          --certKey %s/key.pem --cert %s/cert.der
        ''' % (tempdir, tempdir), shell=True).wait() != 0:
        print("\nIssuing failed")
        die(ExitStatus.NodeFailure)
    if subprocess.Popen('''
        node revoke.js %s/cert.der %s/key.pem http://localhost:4000/acme/revoke-cert
        ''' % (tempdir, tempdir), shell=True).wait() != 0:
        print("\nRevoking failed")
        die(ExitStatus.NodeFailure)

    return 0


def run_client_tests():
    root = os.environ.get("LETSENCRYPT_PATH")
    assert root is not None, (
        "Please set LETSENCRYPT_PATH env variable to point at "
        "initialized (virtualenv) client repo root")
    os.environ['SERVER'] = 'http://localhost:4000/acme/new-reg'
    test_script_path = os.path.join(root, 'tests', 'boulder-integration.sh')
    if subprocess.Popen(test_script_path, shell=True, cwd=root).wait() != 0:
        die(ExitStatus.PythonFailure)


@atexit.register
def cleanup():
    import shutil
    shutil.rmtree(tempdir)
    if exit_status == ExitStatus.OK:
        print("\n\nSUCCESS")
    else:
        print("\n\nFAILURE")


exit_status = ExitStatus.OK
tempdir = tempfile.mkdtemp()
if not startservers.start(race_detection=True):
    die(ExitStatus.Error)
run_node_test()
run_client_tests()
if not startservers.check():
    die(ExitStatus.Error)<|MERGE_RESOLUTION|>--- conflicted
+++ resolved
@@ -31,28 +31,6 @@
     # Set exit_status so cleanup handler knows what to report.
     exit_status = status
     sys.exit(exit_status)
-
-<<<<<<< HEAD
-def run(path):
-    global processes
-    binary = os.path.join(tempdir, os.path.basename(path))
-    cmd = 'go build -tags pkcs11 -o %s %s' % (binary, path)
-    print(cmd)
-    if subprocess.Popen(cmd, shell=True).wait() != 0:
-        die(ExitStatus.Error)
-    processes.append(subprocess.Popen('''
-        exec %s --config test/boulder-test-config.json
-        ''' % binary, shell=True))
-
-def start():
-    run('./cmd/boulder-wfe')
-    run('./cmd/boulder-ra')
-    run('./cmd/boulder-sa')
-    run('./cmd/boulder-ca')
-    run('./cmd/boulder-va')
-    run('./cmd/boulder-publisher')
-=======
->>>>>>> 139e3698
 
 def run_node_test():
     s = socket.socket(socket.AF_INET, socket.SOCK_STREAM)
